--- conflicted
+++ resolved
@@ -30,10 +30,6 @@
   <arg name="accel_fps"           default="0"/>
   <arg name="enable_gyro"         default="true"/>
   <arg name="enable_accel"        default="true"/>
-<<<<<<< HEAD
-  <arg name="enable_t265"          default="false"/>
-=======
->>>>>>> d9f4a39a
 
   <arg name="enable_pointcloud"   default="false"/>
   <arg name="pointcloud_texture_stream" default="RS2_STREAM_COLOR"/>  <!-- use RS2_STREAM_ANY to avoid using texture -->
@@ -118,10 +114,6 @@
     <param name="accel_fps"                type="int"  value="$(arg accel_fps)"/>
     <param name="enable_gyro"              type="bool" value="$(arg enable_gyro)"/>
     <param name="enable_accel"             type="bool" value="$(arg enable_accel)"/>
-<<<<<<< HEAD
-    <param name="enable_t265"               type="bool" value="$(arg enable_t265)"/>
-=======
->>>>>>> d9f4a39a
 
     <param name="base_frame_id"            type="str"  value="$(arg base_frame_id)"/>
     <param name="depth_frame_id"           type="str"  value="$(arg depth_frame_id)"/>
